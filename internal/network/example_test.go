package network_test

import (
	"context"
	"fmt"
	"log"

	"github.com/rs/zerolog"
	"github.com/tomarrell/lbadd/internal/network"
)

func ExampleServer() {
	// When using, please don't ignore all the errors as we do here.

	ctx := context.Background()

	srv := network.NewTCPServer(zerolog.Nop()) // or whatever server is available
	srv.OnConnect(func(conn network.Conn) {
		_ = conn.Send(ctx, []byte("Hello, World!"))
	})
	go func() {
		if err := srv.Open(":59513"); err != nil {
			log.Fatal(err)
		}
	}()

<<<<<<< HEAD
	time.Sleep(10 * time.Millisecond)
	client, _ := network.DialTCP(ctx, ":59513")
=======
	<-srv.Listening() // wait for the server to come up

	client, _ := network.DialTCP(":59513")
>>>>>>> ca21614d
	defer func() {
		_ = client.Close()
	}()
	received, _ := client.Receive(ctx)
	fmt.Println(string(received))
	// Output: Hello, World!
}<|MERGE_RESOLUTION|>--- conflicted
+++ resolved
@@ -24,14 +24,9 @@
 		}
 	}()
 
-<<<<<<< HEAD
-	time.Sleep(10 * time.Millisecond)
-	client, _ := network.DialTCP(ctx, ":59513")
-=======
 	<-srv.Listening() // wait for the server to come up
 
 	client, _ := network.DialTCP(":59513")
->>>>>>> ca21614d
 	defer func() {
 		_ = client.Close()
 	}()
