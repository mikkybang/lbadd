--- conflicted
+++ resolved
@@ -1,18 +1,13 @@
 package raft
 
 import (
-<<<<<<< HEAD
 	"sync"
 
-	"github.com/rs/zerolog"
-=======
->>>>>>> 4f33c894
 	"github.com/tomarrell/lbadd/internal/id"
 	"github.com/tomarrell/lbadd/internal/network"
 	"github.com/tomarrell/lbadd/internal/raft/cluster"
 )
 
-<<<<<<< HEAD
 // Server representsa a raft server.
 type Server interface {
 	LeaderElection()
@@ -20,17 +15,11 @@
 	AppendEnttries()
 }
 
-var (
-	leaderState    = "leader"
-	candidateState = "candidate"
-	followerState  = "follower"
-=======
 // Available states
 const (
 	LeaderState    = "leader"
 	CandidateState = "candidate"
 	FollowerState  = "follower"
->>>>>>> 4f33c894
 )
 
 // LogData is a single log entry
@@ -81,21 +70,10 @@
 	var clusterNodes []*Node
 
 	for i := range cluster.Nodes() {
-<<<<<<< HEAD
-		var node *Node
-		node = sampleState
-		node.PersistentState.CurrentTerm = 0
-		node.PersistentState.VotedFor = nil
-		node.PersistentState.SelfIP = cluster.Nodes()[i]
-		node.PersistentState.PeerIPs = cluster.Nodes()
-
-		node.VolatileState.CommitIndex = -1
-		node.VolatileState.LastApplied = -1
-=======
 		node := &Node{
 			PersistentState: &PersistentState{
 				CurrentTerm: 0,
-				VotedFor:    -1,
+				VotedFor:    nil,
 				SelfIP:      cluster.Nodes()[i],
 				PeerIPs:     cluster.Nodes(),
 			},
@@ -105,7 +83,6 @@
 			},
 			VolatileStateLeader: &VolatileStateLeader{},
 		}
->>>>>>> 4f33c894
 
 		clusterNodes = append(clusterNodes, node)
 	}
