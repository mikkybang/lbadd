--- conflicted
+++ resolved
@@ -941,53 +941,6 @@
 	return
 }
 
-<<<<<<< HEAD
-func (p *simpleParser) parseDeleteStmt(r reporter) (stmt *ast.DeleteStmt) {
-	stmt = &ast.DeleteStmt{}
-	stmt.WithClause = p.parseWithClause(r)
-	p.searchNext(r, token.KeywordDelete)
-	next, ok := p.lookahead(r)
-	if !ok {
-		return
-	}
-	stmt.Delete = next
-	p.consumeToken()
-
-	next, ok = p.lookahead(r)
-	if !ok {
-		return
-	}
-	if next.Type() == token.KeywordFrom {
-		stmt.From = next
-		p.consumeToken()
-	} else {
-		r.unexpectedToken(token.KeywordFrom)
-	}
-
-	stmt.QualifiedTableName = p.parseQualifiedTableName(r)
-
-	next, ok = p.optionalLookahead(r)
-	if !ok || next.Type() == token.EOF {
-		return
-	}
-	if next.Type() == token.KeywordWhere {
-		stmt.Where = next
-		p.consumeToken()
-		stmt.Expr = p.parseExpression(r)
-	}
-
-	return
-}
-
-func (p *simpleParser) parseWithClause(r reporter) (withClause *ast.WithClause) {
-	withClause = &ast.WithClause{}
-	p.searchNext(r, token.KeywordWith)
-	next, ok := p.lookahead(r)
-	if !ok {
-		return
-	}
-	withClause.With = next
-=======
 // parseCreateStmt looks ahead for the tokens and decides which function gets to parse the statement
 func (p *simpleParser) parseCreateStmt(stmt *ast.SQLStmt, r reporter) {
 	p.searchNext(r, token.KeywordCreate)
@@ -1069,51 +1022,18 @@
 		stmt.Index = next
 		p.consumeToken()
 	}
->>>>>>> 2aafa444
-
-	next, ok = p.lookahead(r)
-	if !ok {
-		return
-	}
-<<<<<<< HEAD
-	if next.Type() == token.KeywordRecursive {
-		withClause.Recursive = next
-		p.consumeToken()
-	}
-
-	for {
-		withClause.RecursiveCte = append(withClause.RecursiveCte, p.parseRecursiveCte(r))
-=======
+
+	next, ok = p.lookahead(r)
+	if !ok {
+		return
+	}
 	if next.Type() == token.KeywordIf {
 		stmt.If = next
 		p.consumeToken()
->>>>>>> 2aafa444
-		next, ok = p.lookahead(r)
-		if !ok {
-			return
-		}
-<<<<<<< HEAD
-		if next.Value() == "," {
-			p.consumeToken()
-		} else {
-			break
-		}
-	}
-	return
-}
-
-func (p *simpleParser) parseRecursiveCte(r reporter) (recursiveCte *ast.RecursiveCte) {
-	recursiveCte.CteTableName = p.parseCteTableName(r)
-	next, ok := p.lookahead(r)
-	if ok {
-		return
-	}
-	if next.Type() == token.KeywordAs {
-		recursiveCte.As = next
-		p.consumeToken()
-	} else {
-		r.unexpectedToken(token.KeywordAs)
-=======
+		next, ok = p.lookahead(r)
+		if !ok {
+			return
+		}
 		if next.Type() == token.KeywordNot {
 			stmt.Not = next
 			p.consumeToken()
@@ -1158,14 +1078,244 @@
 			stmt.IndexName = indexName
 			p.consumeToken()
 		}
->>>>>>> 2aafa444
-	}
-
-	next, ok = p.lookahead(r)
-	if !ok {
-		return
-	}
-<<<<<<< HEAD
+	}
+
+	next, ok = p.lookahead(r)
+	if !ok {
+		return
+	}
+	if next.Type() == token.KeywordOn {
+		stmt.On = next
+		p.consumeToken()
+	}
+
+	next, ok = p.lookahead(r)
+	if !ok {
+		return
+	}
+	if next.Type() == token.Literal {
+		stmt.TableName = next
+		p.consumeToken()
+	}
+
+	next, ok = p.lookahead(r)
+	if !ok {
+		return
+	}
+	if next.Value() == "(" {
+		stmt.LeftParen = next
+		p.consumeToken()
+		next, ok = p.lookahead(r)
+		if !ok {
+			return
+		}
+		for next.Value() != ")" {
+			stmt.IndexedColumns = append(stmt.IndexedColumns, p.parseIndexedColumn(r))
+			next, ok = p.lookahead(r)
+			if !ok {
+				return
+			}
+			if next.Value() == "," {
+				p.consumeToken()
+			}
+
+			next, ok = p.lookahead(r)
+			if !ok {
+				return
+			}
+		}
+		if next.Value() == ")" {
+			stmt.RightParen = next
+			p.consumeToken()
+		}
+	}
+
+	next, ok = p.optionalLookahead(r)
+	if !ok || next.Type() == token.EOF {
+		return
+	}
+	if next.Type() == token.KeywordWhere {
+		stmt.Where = next
+		p.consumeToken()
+		stmt.Expr = p.parseExpression(r)
+	}
+	return
+}
+
+func (p *simpleParser) parseIndexedColumn(r reporter) (stmt *ast.IndexedColumn) {
+	stmt = &ast.IndexedColumn{}
+	next, ok := p.lookahead(r)
+	if !ok {
+		return
+	}
+	if next.Type() == token.Literal {
+		stmt.ColumnName = next
+		p.consumeToken()
+	} else {
+		stmt.Expr = p.parseExpression(r)
+	}
+
+	next, ok = p.optionalLookahead(r)
+	if !ok || next.Type() == token.EOF {
+		return
+	}
+	if next.Type() == token.KeywordCollate {
+		stmt.Collate = next
+		p.consumeToken()
+		next, ok = p.lookahead(r)
+		if !ok {
+			return
+		}
+		if next.Type() == token.Literal {
+			stmt.CollationName = next
+			p.consumeToken()
+		} else {
+			r.unexpectedToken(token.Literal)
+		}
+	}
+
+	next, ok = p.optionalLookahead(r)
+	if !ok || next.Type() == token.EOF {
+		return
+	}
+	if next.Type() == token.KeywordAsc {
+		stmt.Asc = next
+		p.consumeToken()
+	}
+	if next.Type() == token.KeywordDesc {
+		stmt.Desc = next
+		p.consumeToken()
+	}
+	return
+}
+
+func (p *simpleParser) parseCreateTableStmt(createToken, tempToken, temporaryToken token.Token, r reporter) (stmt *ast.CreateTableStmt) {
+	next, ok := p.lookahead(r)
+	if !ok {
+		return
+	}
+	r.unsupportedConstruct(next)
+	p.searchNext(r, token.StatementSeparator, token.EOF)
+	return
+}
+
+func (p *simpleParser) parseCreateTriggerStmt(createToken, tempToken, temporaryToken token.Token, r reporter) (stmt *ast.CreateTriggerStmt) {
+	next, ok := p.lookahead(r)
+	if !ok {
+		return
+	}
+	r.unsupportedConstruct(next)
+	p.searchNext(r, token.StatementSeparator, token.EOF)
+	return
+}
+
+func (p *simpleParser) parseCreateViewStmt(createToken, tempToken, temporaryToken token.Token, r reporter) (stmt *ast.CreateViewStmt) {
+	next, ok := p.lookahead(r)
+	if !ok {
+		return
+	}
+	r.unsupportedConstruct(next)
+	p.searchNext(r, token.StatementSeparator, token.EOF)
+	return
+}
+
+func (p *simpleParser) parseCreateVirtualTableStmt(createToken token.Token, r reporter) (stmt *ast.CreateVirtualTableStmt) {
+	next, ok := p.lookahead(r)
+	if !ok {
+		return
+	}
+	r.unsupportedConstruct(next)
+	p.searchNext(r, token.StatementSeparator, token.EOF)
+	return
+}
+
+func (p *simpleParser) parseDeleteStmt(r reporter) (stmt *ast.DeleteStmt) {
+	stmt = &ast.DeleteStmt{}
+	stmt.WithClause = p.parseWithClause(r)
+	p.searchNext(r, token.KeywordDelete)
+	next, ok := p.lookahead(r)
+	if !ok {
+		return
+	}
+	stmt.Delete = next
+	p.consumeToken()
+
+	next, ok = p.lookahead(r)
+	if !ok {
+		return
+	}
+	if next.Type() == token.KeywordFrom {
+		stmt.From = next
+		p.consumeToken()
+	} else {
+		r.unexpectedToken(token.KeywordFrom)
+	}
+
+	stmt.QualifiedTableName = p.parseQualifiedTableName(r)
+
+	next, ok = p.optionalLookahead(r)
+	if !ok || next.Type() == token.EOF {
+		return
+	}
+	if next.Type() == token.KeywordWhere {
+		stmt.Where = next
+		p.consumeToken()
+		stmt.Expr = p.parseExpression(r)
+	}
+
+	return
+}
+
+func (p *simpleParser) parseWithClause(r reporter) (withClause *ast.WithClause) {
+	withClause = &ast.WithClause{}
+	p.searchNext(r, token.KeywordWith)
+	next, ok := p.lookahead(r)
+	if !ok {
+		return
+	}
+	withClause.With = next
+
+	next, ok = p.lookahead(r)
+	if !ok {
+		return
+	}
+	if next.Type() == token.KeywordRecursive {
+		withClause.Recursive = next
+		p.consumeToken()
+	}
+
+	for {
+		withClause.RecursiveCte = append(withClause.RecursiveCte, p.parseRecursiveCte(r))
+		next, ok = p.lookahead(r)
+		if !ok {
+			return
+		}
+		if next.Value() == "," {
+			p.consumeToken()
+		} else {
+			break
+		}
+	}
+	return
+}
+
+func (p *simpleParser) parseRecursiveCte(r reporter) (recursiveCte *ast.RecursiveCte) {
+	recursiveCte.CteTableName = p.parseCteTableName(r)
+	next, ok := p.lookahead(r)
+	if ok {
+		return
+	}
+	if next.Type() == token.KeywordAs {
+		recursiveCte.As = next
+		p.consumeToken()
+	} else {
+		r.unexpectedToken(token.KeywordAs)
+	}
+
+	next, ok = p.lookahead(r)
+	if !ok {
+		return
+	}
 	if next.Value() == "(" {
 		recursiveCte.LeftParen = next
 		p.consumeToken()
@@ -1202,35 +1352,6 @@
 				r.unexpectedToken(token.Literal)
 			}
 
-=======
-	if next.Type() == token.KeywordOn {
-		stmt.On = next
-		p.consumeToken()
-	}
-
-	next, ok = p.lookahead(r)
-	if !ok {
-		return
-	}
-	if next.Type() == token.Literal {
-		stmt.TableName = next
-		p.consumeToken()
-	}
-
-	next, ok = p.lookahead(r)
-	if !ok {
-		return
-	}
-	if next.Value() == "(" {
-		stmt.LeftParen = next
-		p.consumeToken()
-		next, ok = p.lookahead(r)
-		if !ok {
-			return
-		}
-		for next.Value() != ")" {
-			stmt.IndexedColumns = append(stmt.IndexedColumns, p.parseIndexedColumn(r))
->>>>>>> 2aafa444
 			next, ok = p.lookahead(r)
 			if !ok {
 				return
@@ -1243,7 +1364,6 @@
 			if !ok {
 				return
 			}
-<<<<<<< HEAD
 			if next.Value() == ")" {
 				cteTableName.RightParen = next
 				p.consumeToken()
@@ -1265,34 +1385,10 @@
 }
 
 func (p *simpleParser) parseQualifiedTableName(r reporter) (stmt *ast.QualifiedTableName) {
-=======
-		}
-		if next.Value() == ")" {
-			stmt.RightParen = next
-			p.consumeToken()
-		}
-	}
-
-	next, ok = p.optionalLookahead(r)
-	if !ok || next.Type() == token.EOF {
-		return
-	}
-	if next.Type() == token.KeywordWhere {
-		stmt.Where = next
-		p.consumeToken()
-		stmt.Expr = p.parseExpression(r)
-	}
-	return
-}
-
-func (p *simpleParser) parseIndexedColumn(r reporter) (stmt *ast.IndexedColumn) {
-	stmt = &ast.IndexedColumn{}
->>>>>>> 2aafa444
-	next, ok := p.lookahead(r)
-	if !ok {
-		return
-	}
-<<<<<<< HEAD
+	next, ok := p.lookahead(r)
+	if !ok {
+		return
+	}
 	// We expect that the first literal can be either the schema name
 	// or the table name. When we confirm the existance of a period, we
 	// re-assign the table name and when we confirm that there is no
@@ -1312,32 +1408,13 @@
 	}
 	if next.Value() == "." {
 		stmt.Period = next
-=======
-	if next.Type() == token.Literal {
-		stmt.ColumnName = next
-		p.consumeToken()
-	} else {
-		stmt.Expr = p.parseExpression(r)
-	}
-
-	next, ok = p.optionalLookahead(r)
-	if !ok || next.Type() == token.EOF {
-		return
-	}
-	if next.Type() == token.KeywordCollate {
-		stmt.Collate = next
->>>>>>> 2aafa444
 		p.consumeToken()
 		next, ok = p.lookahead(r)
 		if !ok {
 			return
 		}
 		if next.Type() == token.Literal {
-<<<<<<< HEAD
 			stmt.TableName = next
-=======
-			stmt.CollationName = next
->>>>>>> 2aafa444
 			p.consumeToken()
 		} else {
 			r.unexpectedToken(token.Literal)
@@ -1348,7 +1425,6 @@
 	if !ok || next.Type() == token.EOF {
 		return
 	}
-<<<<<<< HEAD
 	if next.Type() == token.KeywordAs {
 		stmt.As = next
 		p.consumeToken()
@@ -1412,55 +1488,5 @@
 			r.unexpectedToken(token.KeywordIndexed)
 		}
 	}
-=======
-	if next.Type() == token.KeywordAsc {
-		stmt.Asc = next
-		p.consumeToken()
-	}
-	if next.Type() == token.KeywordDesc {
-		stmt.Desc = next
-		p.consumeToken()
-	}
-	return
-}
-
-func (p *simpleParser) parseCreateTableStmt(createToken, tempToken, temporaryToken token.Token, r reporter) (stmt *ast.CreateTableStmt) {
-	next, ok := p.lookahead(r)
-	if !ok {
-		return
-	}
-	r.unsupportedConstruct(next)
-	p.searchNext(r, token.StatementSeparator, token.EOF)
-	return
-}
-
-func (p *simpleParser) parseCreateTriggerStmt(createToken, tempToken, temporaryToken token.Token, r reporter) (stmt *ast.CreateTriggerStmt) {
-	next, ok := p.lookahead(r)
-	if !ok {
-		return
-	}
-	r.unsupportedConstruct(next)
-	p.searchNext(r, token.StatementSeparator, token.EOF)
-	return
-}
-
-func (p *simpleParser) parseCreateViewStmt(createToken, tempToken, temporaryToken token.Token, r reporter) (stmt *ast.CreateViewStmt) {
-	next, ok := p.lookahead(r)
-	if !ok {
-		return
-	}
-	r.unsupportedConstruct(next)
-	p.searchNext(r, token.StatementSeparator, token.EOF)
-	return
-}
-
-func (p *simpleParser) parseCreateVirtualTableStmt(createToken token.Token, r reporter) (stmt *ast.CreateVirtualTableStmt) {
-	next, ok := p.lookahead(r)
-	if !ok {
-		return
-	}
-	r.unsupportedConstruct(next)
-	p.searchNext(r, token.StatementSeparator, token.EOF)
->>>>>>> 2aafa444
 	return
 }