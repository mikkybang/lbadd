package token

//go:generate stringer -type=Type

// Type is the type of a token.
type Type uint16

// All available token types.
const (
	Unknown Type = iota
	// Error indicates that a syntax error has been detected by the lexical
	// analyzer (scanner) and that the error should be printed. The parser also
	// should consider resetting its state.
	Error
	// EOF indicates that the lexical analyzer (scanner) has reached the end of
	// its input. After receiving this token, the parser can close the token
	// stream, as there will not be any more tokens. He also can start building
	// (if not already done) the AST, as he know knows of all tokens.
	EOF

	// StatementSeparator is the type of tokens that represent a single
	// semicolon, as a single semicolon separates multiple sql statements.
	StatementSeparator

	KeywordAbort
	KeywordAction
	KeywordAdd
	KeywordAfter
	KeywordAll
	KeywordAlter
	KeywordAnalyze
	KeywordAnd
	KeywordAs
	KeywordAsc
	KeywordAttach
	KeywordAutoincrement
	KeywordBefore
	KeywordBegin
	KeywordBetween
	KeywordBy
	KeywordCascade
	KeywordCase
	KeywordCast
	KeywordCheck
	KeywordCollate
	KeywordColumn
	KeywordCommit
	KeywordConflict
	KeywordConstraint
	KeywordCreate
	KeywordCross
	KeywordCurrent
	KeywordCurrentDate
	KeywordCurrentTime
	KeywordCurrentTimestamp
	KeywordDatabase
	KeywordDefault
	KeywordDeferrable
	KeywordDeferred
	KeywordDelete
	KeywordDesc
	KeywordDetach
	KeywordDistinct
	KeywordDo
	KeywordDrop
	KeywordEach
	KeywordElse
	KeywordEnd
	KeywordEscape
	KeywordExcept
	KeywordExclude
	KeywordExclusive
	KeywordExists
	KeywordExplain
	KeywordFail
	KeywordFilter
	KeywordFirst
	KeywordFollowing
	KeywordFor
	KeywordForeign
	KeywordFrom
	KeywordFull
	KeywordGlob
	KeywordGroup
	KeywordGroups
	KeywordHaving
	KeywordIf
	KeywordIgnore
	KeywordImmediate
	KeywordIn
	KeywordIndex
	KeywordIndexed
	KeywordInitially
	KeywordInner
	KeywordInsert
	KeywordInstead
	KeywordIntersect
	KeywordInto
	KeywordIs
	KeywordIsnull
	KeywordJoin
	KeywordKey
	KeywordLast
	KeywordLeft
	KeywordLike
	KeywordLimit
	KeywordMatch
	KeywordNatural
	KeywordNo
	KeywordNot
	KeywordNothing
	KeywordNotnull
	KeywordNull
	KeywordNulls
	KeywordOf
	KeywordOffset
	KeywordOn
	KeywordOr
	KeywordOrder
	KeywordOthers
	KeywordOuter
	KeywordOver
	KeywordPartition
	KeywordPlan
	KeywordPragma
	KeywordPreceding
	KeywordPrimary
	KeywordQuery
	KeywordRaise
	KeywordRange
	KeywordRecursive
	KeywordReferences
	KeywordRegexp
	KeywordReindex
	KeywordRelease
	KeywordRename
	KeywordReplace
	KeywordRestrict
	KeywordRight
	KeywordRollback
	KeywordRow
	KeywordRows
	KeywordSavepoint
	KeywordSelect
	KeywordSet
	KeywordTable
	KeywordTemp
	KeywordTemporary
	KeywordThen
	KeywordTies
	KeywordTo
	KeywordTransaction
	KeywordTrigger
	KeywordUnbounded
	KeywordUnion
	KeywordUnique
	KeywordUpdate
	KeywordUsing
	KeywordVacuum
	KeywordValues
	KeywordView
	KeywordVirtual
	KeywordWhen
	KeywordWhere
	KeywordWindow
	KeywordWith
	KeywordWithout

	Literal
<<<<<<< HEAD
=======

>>>>>>> 97c75109
	Operator
)<|MERGE_RESOLUTION|>--- conflicted
+++ resolved
@@ -167,9 +167,6 @@
 	KeywordWithout
 
 	Literal
-<<<<<<< HEAD
-=======
 
->>>>>>> 97c75109
 	Operator
 )